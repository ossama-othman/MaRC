//   -*- C++ -*-
/**
 * @file PhotoImage.h
 *
 * Copyright (C) 1999, 2003-2005, 2017  Ossama Othman
 *
 * This library is free software; you can redistribute it and/or
 * modify it under the terms of the GNU Lesser General Public
 * License as published by the Free Software Foundation; either
 * version 2.1 of the License, or (at your option) any later version.
 *
 * This library is distributed in the hope that it will be useful,
 * but WITHOUT ANY WARRANTY; without even the implied warranty of
 * MERCHANTABILITY or FITNESS FOR A PARTICULAR PURPOSE.  See the GNU
 * Lesser General Public License for more details.
 *
 * You should have received a copy of the GNU Lesser General Public
 * License along with this library; if not, write to the Free Software
 * Foundation, Inc., 51 Franklin Street, Fifth Floor, Boston, MA
 * 02110-1301  USA
 *
 * @author Ossama Othman
 */

#ifndef MARC_PHOTO_IMAGE_PARAMETERS_H
#define MARC_PHOTO_IMAGE_PARAMETERS_H

#include "MaRC/PhotometricCorrection.h"
#include "MaRC/InterpolationStrategy.h"
#include "MaRC/Export.h"
<<<<<<< HEAD
=======

>>>>>>> 90cafc4a

#include <memory>


namespace MaRC
{

    /**
     * @class PhotoImageParameters
     *
     * @brief Configuration parameters specific to @c PhotoImage.
     */
    class MARC_API PhotoImageParameters
    {
    public:

        /// Constructor
        PhotoImageParameters();

        /// Destructor.
        ~PhotoImageParameters() = default;

        // Disallow copying.
        PhotoImageParameters(PhotoImageParameters const &) = delete;
        void operator=(PhotoImageParameters const &) = delete;

        /// Set the photometric correction strategy.
        /**
         * @throw std::invalid_argument @a strategy is @c nullptr.
         */
        void photometric_correction(
            std::unique_ptr<PhotometricCorrection> strategy);

        /// Get the photometric correction strategy.
        auto photometric_correction() const
        {
            return this->photometric_correction_.get();
        }

        /// Set the interpolation strategy used when reading data.
        /**
         * @throw std::invalid_argument @a strategy is @c nullptr.
         */
        void interpolation_strategy(
            std::unique_ptr<InterpolationStrategy> strategy);

        /// Get the interpolation strategy used when reading data.
        auto interpolation_strategy() const
        {
            return this->interpolation_strategy_.get();
        }

        /// Set all nibble values to @a n.
        /**
         * @param[in] n Nibble value for all image sides.
         */
        void nibble(std::size_t n);

        /// Set left nibble value to @a n.
        /**
         * @param[in] n Nibble value for left image side.
         */
        void nibble_left(std::size_t n);

        /// Set right nibble value to @a n.
        /**
         * @param[in] n Nibble value for right image side.
         */
        void nibble_right(std::size_t n);

        /// Set top nibble value to @a n.
        /**
         * @param[in] n Nibble value for top image side.
         */
        void nibble_top(std::size_t n);

        /// Set bottom nibble value to @a n.
        /**
         * @param[in] n Nibble value for bottom image side.
         */
        void nibble_bottom(std::size_t n);

        /// Return left nibble value.
        std::size_t nibble_left() const   { return this->nibble_left_;   }

        /// Return right nibble value.
        std::size_t nibble_right() const  { return this->nibble_right_;  }

        /// Return top nibble value.
        std::size_t nibble_top() const    { return this->nibble_top_;    }

        /// Return bottom nibble value.
        std::size_t nibble_bottom() const { return this->nibble_bottom_; }

        /// Set sky removal variable
        /**
         * Enabling sky removal prevents data believed (i.e. computed)
         * to be in the sky rather than on the body from being
         * mapped.
         *
         * @param[in] remove @c true  == create sky removal mask,
         *                   @c false == do not create sky removal
         *                               mask.
         *
         * @note The source image array will not be modified.
         */
        void remove_sky(bool remove);

        /// Should the sky removal mask be generated.
        bool remove_sky() const { return this->remove_sky_; }

        /**
         * @brief Validate current @c PhotoImage parameters.
         *
         * @param[in] samples  Number of samples in the image.
         * @param[in] lines    Number of lines   in the image.
         */
        void validate_parameters(std::size_t samples,
                                 std::size_t lines) const;

    private:

        /// Amount of pixels to ignore from left side of input image
        /// (photo).
        std::size_t nibble_left_;

        /// Amount of pixels to ignore from right side of input image
        /// (photo).
        std::size_t nibble_right_;

        /// Amount of pixels to ignore from top side of input image
        /// (photo).
        std::size_t nibble_top_;

        /// Amount of pixels to ignore from bottom side of input image
        /// (photo).
        std::size_t nibble_bottom_;

        /// Pointer to the photometric correction strategy.
        std::unique_ptr<PhotometricCorrection> photometric_correction_;

        /// Pointer to the interpolation strategy.
        std::unique_ptr<InterpolationStrategy> interpolation_strategy_;

        /// Should the sky removal mask be generated.
        bool remove_sky_;

    };

}


#endif  /* MARC_PHOTO_IMAGE_H */<|MERGE_RESOLUTION|>--- conflicted
+++ resolved
@@ -28,10 +28,6 @@
 #include "MaRC/PhotometricCorrection.h"
 #include "MaRC/InterpolationStrategy.h"
 #include "MaRC/Export.h"
-<<<<<<< HEAD
-=======
-
->>>>>>> 90cafc4a
 
 #include <memory>
 
@@ -184,4 +180,4 @@
 }
 
 
-#endif  /* MARC_PHOTO_IMAGE_H */+#endif  /* MARC_PHOTO_IMAGE_PARAMETERS_H */